#' A package for string distance calculation
#'
#' @name stringdist-package
#' @docType package
#' @useDynLib stringdist
#' @import parallel
#'
#' @section Supported distances:
#'
#' The \bold{Hamming distance} (\code{hamming}) counts the number of 
#' character substitutions that turns \code{b} into \code{a}. If \code{a} 
#' and \code{b} have different number of characters or if \code{maxDist} is 
#' exceeded, \code{Inf} is returned.
#'
#' The \bold{Levenshtein distance} (\code{lv}) counts the number of 
#' deletions, insertions and substitutions necessary to turn \code{b} into 
#' \code{a}. This method is equivalent to \code{R}'s native \code{\link[utils]{adist}} 
#' function. If \code{maxDist} is exceeded \code{Inf}  is returned.
#'
#' The \bold{Optimal String Alignment distance} (\code{osa}) is like the Levenshtein 
#' distance but also allows transposition of adjacent characters. Here, each 
#' substring  may be edited only once. (For example, a character cannot be transposed twice
#' to move it forward in the string). If \code{maxDist} is exceeded \code{Inf}  is returned.
#'
#' The \bold{full Damerau-Levensthein distance} (\code{dl}) allows for multiple 
#' edits on substrings. If \code{maxDist} is exceeded \code{Inf}  is returned.
#'
#' The \bold{longest common substring} is defined as the longest string that can be 
#' obtained by pairing characters from \code{a} and \code{b} while keeping the order 
#' of characters intact. The \bold{lcs-distance} is defined as the number of unpaired characters. 
#' The distance is equivalent to the edit distance allowing only deletions and insertions, 
#' each with weight one. If \code{maxDist} is exceeded \code{Inf}  is returned.
#'
#' A \bold{\eqn{q}-gram} is a subsequence of \eqn{q} \emph{consecutive} 
#' characters of a string. If \eqn{x} (\eqn{y}) is the vector of counts
#' of \eqn{q}-gram occurrences in \code{a} (\code{b}), the \bold{\eqn{q}-gram distance} 
#' is given by the sum over the absolute differences \eqn{|x_i-y_i|}.
#' The computation is aborted when \code{q} is is larger than the length of 
#' any of the strings. In that case \code{Inf}  is returned.
#'
#' The \bold{cosine distance} is computed as \eqn{1-x\cdot y/(\|x\|\|y\|)}, where \eqn{x} and 
#' \eqn{y} were defined above.
#' 
#' Let \eqn{X} be the set of unique \eqn{q}-grams in \code{a} and \eqn{Y} the set of unique 
#' \eqn{q}-grams in \code{b}. The \bold{Jaccard distance} is given by \eqn{1-|X\cap Y|/|X\cup Y|}.
#'
#' The \bold{Jaro distance} (\code{method='jw'}, \code{p=0}), is a number
#' between 0 (exact match) and 1 (completely dissimilar) measuring 
#' dissimilarity between strings.  It is defined to be 0 when both strings have
#' length 0, and 1 when  there are no character matches between \code{a} and
#' \code{b}.  Otherwise, the Jaro distance is defined as 
#' \eqn{1-(1/3)(w_1m/|a| + w_2m/|b| + w_3(m-t)/m)}. 
#' Here,\eqn{|a|} indicates the number of characters in \code{a}, \eqn{m} is
#' the number of character matches and \eqn{t} the number of transpositions of
#' matching characters. The \eqn{w_i} are weights associated with the characters
#' in \code{a}, characters in \code{b} and with transpositions.  A character
#' \eqn{c} of \code{a} \emph{matches} a character from \code{b} when \eqn{c}
#' occurs in \code{b}, and the index of \eqn{c} in \code{a} differs less than
#' \eqn{\max(|a|,|b|)/2 -1} (where we use integer division) from the index of
#' \eqn{c} in \code{b}. Two matching characters are transposed when they are
#' matched but they occur in different order in string \code{a} and \code{b}.
#'  
#' The \bold{Jaro-Winkler distance} (\code{method=jw}, \code{0<p<=0.25}) adds a
#' correction term to the Jaro-distance. It is defined as \eqn{d - l*p*d}, where
#' \eqn{d} is the Jaro-distance. Here,  \eqn{l} is obtained by counting, from
#' the start of the input strings, after how many characters the first
#' character mismatch between the two strings occurs, with a maximum of four. The
#' factor \eqn{p} is a penalty factor, which in the work of Winkler is often
#' chosen \eqn{0.1}.
#'
#' For the \bold{soundex} method, strings are translated to a soundex code (see \code{\link{phonetic}} for a specification). The
#' distance between strings is 0 when they have the same soundex code,
#' otherwise 1. Note that soundex recoding is only meaningful for characters
#' in the ranges a-z and A-Z. A warning is emitted when non-printable or non-ascii
#' characters are encountered. Also see \code{\link{printable_ascii}}.
#'
#' @references
#'
#' \itemize{
#'
#' \item{
#'  Mark P.J. van der Loo (2014) Approximate text matching with the stringdist package. The R Journal 
#'  6(1) pp 111-122.
#' } 
#' \item{
#'  An extensive overview of offline string matching algorithms is given by L. Boytsov (2011). Indexing
#'  methods for approximate dictionary searching: comparative analyses. ACM Journal of experimental
#'  algorithmics 16 1-88.
#' }
#' \item{
#'  An extensive overview of (online) string matching algorithms is given by G. Navarro (2001). 
#'  A guided tour to approximate string matching, ACM Computing Surveys 33 31-88.
#' }
#' \item{
#' Many algorithms are available in pseudocode from wikipedia: \url{http://en.wikipedia.org/wiki/Damerau-Levenshtein_distance}.
#' }
#'
#' \item{
#' A good reference for qgram distances is E. Ukkonen (1992), Approximate string matching with q-grams and maximal matches. 
#' Theoretical Computer Science, 92, 191-211.
#' }
#'
#' \item{\href{http://en.wikipedia.org/wiki/Jaro\%E2\%80\%93Winkler_distance}{Wikipedia} describes the Jaro-Winker
#' distance used in this package. Unfortunately, there seems to be no single
#'  definition for the Jaro distance in literature. For example Cohen, Ravikumar and Fienberg (Proceeedings of IIWEB03, Vol 47, 2003)
#'  report a different matching window for characters in strings \code{a} and \code{b}. 
#' }
#'
#'}
#' 
{}


  
#' Compute distance metrics between strings
#'
#' @section Details:
#' \code{stringdist} computes pairwise string distances between elements of \code{character} vectors 
#' \code{a} and \code{b}, where the vector with less elements is recycled. 
#' 
#' \code{stringdistmatrix} computes the string distance matrix with rows according to
#' \code{a} and columns according to \code{b}.
#' 
#' Currently, the following distance metrics are supported:
#' \tabular{ll}{
#'    \code{osa} \tab Optimal string aligment, (restricted Damerau-Levenshtein distance).\cr
#'    \code{lv} \tab Levenshtein distance (as in R's native \code{\link[utils]{adist}}).\cr
#'    \code{dl} \tab Full Damerau-Levenshtein distance.\cr
#'    \code{hamming}  \tab Hamming distance (\code{a} and \code{b} must have same nr of characters).\cr
#'    \code{lcs} \tab Longest common substring distance.\cr
#'    \code{qgram} \tab \eqn{q}-gram distance. \cr
#'    \code{cosine} \tab cosine distance between \eqn{q}-gram profiles \cr
#'    \code{jaccard} \tab Jaccard distance between \eqn{q}-gram profiles \cr
#'    \code{jw} \tab Jaro, or Jaro-Winker distance.\cr
#'    \code{soundex} \tab Distance based on soundex encoding (see below)
#' }
#' 
#' A short description of these algorithms is proveded \link[=stringdist-package]{here}, or
#' see the \href{http://journal.r-project.org/archive/2014-1/loo.pdf}{R Journal Paper} (external link) for
#' more formal descriptions.
#' 
#' @section Encoding issues:
#' If \code{bytes=FALSE}, input strings are re-encoded to \code{utf8} an then to \code{integer}
#' vectors prior to the distance calculation (since the underlying \code{C}-code expects \code{unsigned int}s). 
#' This double conversion is necessary as it seems the only way to
#' reliably convert (possibly multibyte) characters to integers on all systems
#' supported by \code{R}. \code{R}'s native \code{\link[utils]{adist}} function does this as well. 
#'
#' If \code{bytes=TRUE}, the input strings are treated as if each byte was a
#' single character. This may be significantly faster since it avoids
#' conversion of \code{utf8} to integer with \code{\link[base]{utf8ToInt}} (up to a factor of 3, for strings of 5-25 characters).
#' However, results may depend on the (possibly multibyte)  character encoding scheme
#' and note that \code{R}'s internal encoding scheme is OS-dependent. 
#' If you're sure that all your input is \code{ASCII},  you can safely set 
#' \code{useBytes=TRUE} to profit from the speed gain on any platform. 
#'
#' See base \code{R}'s \code{\link[base]{Encoding}} and
#' \code{\link[base]{iconv}} documentation for details on how \code{R} handles
#' character encoding. 
#'
#' @section Unicode normalisation:
#' In \code{utf-8}, the same (accented) character may be represented as several byte sequences. For example, an u-umlaut
#' can be represented with a single byte code or as a byte code representing \code{'u'} followed by a modifier byte code
#' that adds the umlaut. The \href{http://cran.r-project.org/web/packages/stringi/}{stringi} package 
#' of Gagolevski and Tartanus offers unicode normalisation tools. 
#'
#'
#' @section Paralellization:
#' The \code{stringdistmatrix} function uses \code{\link[parallel]{makeCluster}} to create a local cluster and compute the
#' distance matrix in parallel when \code{ncores>1}. The cluster is terminated after the matrix has been computed. 
#' As the cluster is local, the \code{ncores} parameter should not be larger than the number
#' of cores on your machine. Use \code{\link[parallel]{detectCores}} to check the number of cores available. Alternatively,
#' you can create a cluster using \code{\link[parallel]{makeCluster}} and pass that to \code{stringdistmatrix} (through the \code{cluster} argument. 
#' This allows you to reuse the cluster setup for other calculations.
#' There is overhead in creating clusters, so creating the cluster yourself is a good choice if you want to call \code{stringdistmatrix} 
#' multiple times, for example in a loop.
#'
#' @section Acknowledgement:
#' The code for the full Damerau-Levenshtein distance was adapted from Nick Logan's
#' \href{https://github.com/ugexe/Text--Levenshtein--Damerau--XS/blob/master/damerau-int.c}{public github repository}.
#' 
#'
#' @section Citation:
#' If you would like to cite this package, please cite the \href{http://journal.r-project.org/archive/2014-1/loo.pdf}{R Journal Paper}: 
#' \itemize{
#' \item{M.P.J. van der Loo (2014). The \code{stringdist} package for approximate string matching. 
#'  R Journal 6(1) pp 111-122}
#' }
#' Or use \code{citation('stringdist')} to get a bibtex item.
#'
#' @section other:
#'
#' \itemize{
#'
#' \item{Raffael Vogler wrote a nice 
#' \href{http://www.joyofdata.de/blog/comparison-of-string-distance-algorithms/}{blog}
#' comparing different string distances in this package.
#'}
#'
#'}
#'
#'
#'
#' @param a R object (target); will be converted by \code{as.character}.
#' @param b R object (source); will be converted by \code{as.character}.
#' @param method Method for distance calculation. The default is \code{"osa"} (see details).
#' @param useBytes Perform byte-wise comparison. \code{useBytes=TRUE} is faster but may yield different
#' 	results depending on character encoding. See also below, under ``encoding issues''.
#' @param weight For \code{method='osa'} or \code{'dl'}, the penalty for deletion, insertion, substitution and transposition, in that order.
#'   When \code{method='lv'}, the penalty for transposition is ignored. When \code{method='jw'}, the weights associated with characters
#'   of \code{a}, characters from \code{b} and the transposition weight, in that order.
#'   Weights must be positive and not exceed 1. \code{weight} is
#'   ignored completely when \code{method='hamming'}, \code{'qgram'}, \code{'cosine'}, \code{'Jaccard'}, or \code{'lcs'}. 
#' @param maxDist  [DEPRECATED AND WILL BE REMOVED] Currently kept for backward compatibility. It does not
#' offer any speed gain. (In fact, it currently slows things down when set to anything different from \code{Inf}).
#' @param q  Size of the \eqn{q}-gram; must be nonnegative. Only applies to \code{method='qgram'}, \code{'jaccard'} or \code{'cosine'}.
#' @param p Penalty factor for Jaro-Winkler distance. The valid range for \code{p} is \code{0 <= p <= 0.25}. 
#'  If \code{p=0} (default), the Jaro-distance is returned. Applies only to \code{method='jw'}.
<<<<<<< HEAD
#' @param nthread (positive integer) Number of threads to use.
#'
=======
>>>>>>> 269760d2
#'
#' @return For \code{stringdist},  a vector with string distances of size \code{max(length(a),length(b))}.
#'  For \code{stringdistmatrix}, a \code{length(a)xlength(b)} \code{matrix}. The returned distance is
#'  nonnegative if it can be computed, \code{NA} if any of the two argument strings is \code{NA} and \code{Inf}
#'  when \code{maxDist} is exceeded or, in case of the hamming distance, when the two compared strings have different length.
#'  
#'  
#' @example ../examples/stringdist.R
#' @export
stringdist <- function(a, b
  , method=c("osa","lv","dl","hamming","lcs", "qgram","cosine","jaccard","jw","soundex")
  , useBytes = FALSE
  , weight=c(d=1,i=1,s=1,t=1) 
  , maxDist=Inf, q=1, p=0
  , nthread = 1L
){

  a <- as.character(a)
  b <- as.character(b)
  if (length(a) == 0 || length(b) == 0){ 
    return(numeric(0))
  }
  if ( max(length(a),length(b)) %% min(length(a),length(b)) != 0 ){
    warning(RECYCLEWARNING)
  }
  method <- match.arg(method)
  nthread <- as.integer(nthread)
  stopifnot(
      all(is.finite(weight))
      , all(weight > 0)
      , all(weight <=1)
      , q >= 0
      , p <= 0.25
      , p >= 0
      , is.logical(useBytes)
      , ifelse(method %in% c('osa','dl'), length(weight) >= 4, TRUE)
      , ifelse(method %in% c('lv','jw') , length(weight) >= 3, TRUE)
      , nthread > 0
  )
  if (!useBytes){
    a <- char2int(a)
    b <- char2int(b)
  }
  if (method == 'jw') weight <- weight[c(2,1,3)]
  do_dist(b, a, method, weight, maxDist, q, p, nthread)
}


#' @param useNames Use input vectors as row and column names?
#' @param ncores Number of cores to use. If \code{ncores>1}, a local cluster is
#' created using \code{\link[parallel]{makeCluster}}. Parallelisation is over \code{b}, so 
#' the speed gain by parallelisation is highest when \code{b} has less elements than \code{a}.
#' @param cluster (Optional) a custom cluster, created with
#' \code{\link[parallel]{makeCluster}}. If \code{cluster} is not \code{NULL},
#' \code{ncores} is ignored.
#'
#'
#'
#' @rdname stringdist
#' @export
stringdistmatrix <- function(a, b, 
  method=c("osa","lv","dl","hamming","lcs","qgram","cosine","jaccard","jw","soundex"), 
  useBytes = FALSE,
  weight=c(d=1,i=1,s=1,t=1),  maxDist=Inf, q=1, p=0,
  useNames=FALSE, ncores=1, cluster=NULL
){
  
  a <- as.character(a)
  b <- as.character(b)
 
  if (length(a) == 0 || length(b) == 0){ 
   return(matrix(numeric(0)))
  }

  if (useNames){
   rowns <- a
   colns <- b
  }

  method <- match.arg(method)
  stopifnot(
      all(is.finite(weight))
      , all(weight > 0)
      , all(weight <=1)
      , q >= 0
      , p <= 0.25
      , p >= 0
      , is.logical(useBytes)
      , ifelse(method %in% c('osa','dl'), length(weight) >= 4, TRUE)
      , ifelse(method %in% c('lv','jw') , length(weight) >= 3, TRUE)
      , ncores > 0
  )
  if (!useBytes){
    a <- char2int(a)
    b <- lapply(char2int(b),list)
  }
  if (method == 'jw') weight <- weight[c(2,1,3)]
  if (ncores==1){
    x <- sapply(b,do_dist, USE.NAMES=FALSE, a,method,weight,maxDist, q, p)
  } else {
    if ( is.null(cluster) ){
      cluster <- makeCluster(ncores)
      turn_cluster_off <- TRUE
    } else {
      stopifnot(inherits(cluster, 'cluster'))
      turn_cluster_off <- FALSE
    }
    x <- parSapply(cluster, b,do_dist,a,method,weight,maxDist, q, p)
    if (turn_cluster_off) stopCluster(cluster)
  }
  if (!useNames)  as.matrix(x) else structure(as.matrix(x), dimnames=list(rowns,colns))
}


char2int <- function(x){
  # For some OS's enc2utf8 had unexpected behavior for NA's,
  # see https://bugs.r-project.org/bugzilla3/show_bug.cgi?id=15201.
  # This is fixed for R >= 2.15.3.
  # i <- !is.na(x)
  # x[i] <- enc2utf8(x[i])
  lapply(enc2utf8(x),utf8ToInt)
}



do_dist <- function(a, b, method, weight, maxDist, q, p, nthread=1L){
  d <- switch(method,
    osa     = .Call('R_osa'   , a, b, as.double(weight), nthread),
    lv      = .Call('R_lv'    , a, b, as.double(weight), nthread),
    dl      = .Call('R_dl'    , a, b, as.double(weight), nthread),
    hamming = .Call('R_hm'    , a, b, nthread),
    lcs     = .Call('R_lcs'   , a, b, nthread),
    qgram   = .Call('R_qgram_tree' , a, b, as.integer(q), 0L, nthread),
    cosine  = .Call('R_qgram_tree' , a, b, as.integer(q), 1L, nthread),
    jaccard = .Call('R_qgram_tree' , a, b, as.integer(q), 2L, nthread),
    jw      = .Call('R_jw'    , a, b, as.double(p), as.double(weight), nthread),
    soundex = .Call('R_soundex_dist', a, b, nthread)
  )
  if (maxDist < Inf ){
    d[!is.na(d) & d > maxDist] <- Inf
  }
  d
}


<|MERGE_RESOLUTION|>--- conflicted
+++ resolved
@@ -216,11 +216,8 @@
 #' @param q  Size of the \eqn{q}-gram; must be nonnegative. Only applies to \code{method='qgram'}, \code{'jaccard'} or \code{'cosine'}.
 #' @param p Penalty factor for Jaro-Winkler distance. The valid range for \code{p} is \code{0 <= p <= 0.25}. 
 #'  If \code{p=0} (default), the Jaro-distance is returned. Applies only to \code{method='jw'}.
-<<<<<<< HEAD
 #' @param nthread (positive integer) Number of threads to use.
 #'
-=======
->>>>>>> 269760d2
 #'
 #' @return For \code{stringdist},  a vector with string distances of size \code{max(length(a),length(b))}.
 #'  For \code{stringdistmatrix}, a \code{length(a)xlength(b)} \code{matrix}. The returned distance is
