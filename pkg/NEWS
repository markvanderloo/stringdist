--- conflicted
+++ resolved
@@ -1,16 +1,9 @@
-<<<<<<< HEAD
-version 0.6.2
-- added useBytes option for stringdist(matrix), amatch and ain: up to 3-fold speed increase, at the cost of possible encoding-dependent result.
-- new memory allocation method for q-grams increases speed between ~5% and ~30% depending on q and input string.
-- C-code optimization in edit-based distances:  10~20% speed increase depending on input.
-- bugfix in amatch: sometimes NA was unjustly returned (because of an initialisation error in computed distances).
-=======
 version 0.7.0
 - added useBytes option: up to ~3-fold speed gain at the cost of possible encoding-dependent results.
 - new memory allocation method for q-grams increases speed between ~5% and ~30% depending on q and input string.
+- function 'qgrams' gains useNames option.
 - C-code optimization in edit-based distances:  10~20% speed increase depending on input.
 - bugfix in amatch: sometimes NA was erroneously returned.
->>>>>>> 9483d402
 - bugfix in amatch/lcs: hamming distance method was called erroneously.
 
 version 0.6.1
