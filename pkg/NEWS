--- conflicted
+++ resolved
@@ -1,11 +1,9 @@
-<<<<<<< HEAD
 version 0.9.0
 - stringdist, stringdistmatrix, and amatch gain nthread argument. Near linear speadup in stringdist when useBytes=TRUE
 - C-code underlying stringdist and amatch now use multithreading based on openMP.
-=======
+
 version 0.8.2
 - Fixed a few warnings issued by the CLANG compiler (thanks to Brian Ripley)
->>>>>>> 6fb9005a
 
 version 0.8.1
 - stringdistmatrix returns dimensionless matrix when both arguments have length zero (thanks to Richie Cotton)
