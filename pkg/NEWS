--- conflicted
+++ resolved
@@ -1,9 +1,6 @@
 version 0.9.1
-<<<<<<< HEAD
 - bugfix in stringdistmatrix: output was transposed when length(a)==1 (Thanks to github user cpoonolly)
-=======
 - Safer core detection to avoid a failure under Cygwin (thanks to Lauri Koobas)
->>>>>>> 405d7d35
 
 version 0.9.0
 - C-code underlying stringdist and amatch now automatically use multithreading based on openMP. 
