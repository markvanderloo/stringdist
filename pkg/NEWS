--- conflicted
+++ resolved
@@ -1,9 +1,6 @@
 version 0.9.3
-<<<<<<< HEAD
 - small c-side code optimizations
-=======
 - bugfix in dl, lv, osa distance: weights were not taken into account properly (thanks to Zach Price)
->>>>>>> 0a960c4a
 
 version 0.9.2
 - Update  fixing some errors (missing documentation, tests) in the 0.9.1 release.
