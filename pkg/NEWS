version 0.6.2
<<<<<<< HEAD
- new memory allocation method for q-grams increases speed between ~5% and ~30% depending on q and input string.

=======
- C-code optimization in edit-based distances:  10~20% speed increase depending on input
>>>>>>> 1c1db02b

version 0.6.1
- bugfix in parallel version of stringdistmatrix: parameter p was not passed (thanks to Ricardo Saporta)
- bugfix in lv/osa/dl: maxDist ignored in certain cases

version 0.6.0
- added amatch function: approximate matching version of 'match'
- added ain function: approximate matching version of '%in%'
- qgrams now accepts arbitrary number of arguments. Outputs array, not table
- added cosine distance
- added Jaccard distance
- added Jaro and Jaro-Winkler distances
- small performance tweeks in underlying C code
- Edge case in strindistmatrix: output is now always of class matrix
- Default maxDist is now Inf (this is only to make it more intuitive and does not break previous code)
- BREAKING CHANGE: output -1 is replaced by Inf for all distance methods


version 0.5.0
- added qgram counting function 'qgrams'
- faster edge case handling in osa method.
- edge case in lv/osa/dl methods: distance returned length(b) in stead of -1 when length(a) == 0, maxDist < length(b).
- bugfix in lv/osa/dl method: maxDist returned when length(a) > maxDist > 0 (thanks to Daniel Reckhard).
- Hamming distance (method='h') now returns -1 for strings of unequal lengts (used to emit error).
- added longest common substring distance (method='lcs').
- added qgram distance method.
- stringdistmatrix gains cluster argument.

version 0.4.2
- Fix in error message for hamming distance
- Workaround for system-dependent translation of utf8 NA characters

version 0.4.0
- First release<|MERGE_RESOLUTION|>--- conflicted
+++ resolved
@@ -1,10 +1,6 @@
 version 0.6.2
-<<<<<<< HEAD
 - new memory allocation method for q-grams increases speed between ~5% and ~30% depending on q and input string.
-
-=======
 - C-code optimization in edit-based distances:  10~20% speed increase depending on input
->>>>>>> 1c1db02b
 
 version 0.6.1
 - bugfix in parallel version of stringdistmatrix: parameter p was not passed (thanks to Ricardo Saporta)
