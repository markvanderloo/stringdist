--- conflicted
+++ resolved
@@ -296,15 +296,9 @@
 
   for ( int i=0; i<nx; i++){
     index = no_match;
-<<<<<<< HEAD
     X = get_elem(x, i , bytes, &len_X, &isna_X, X);
-
-=======
-
-    X = INTEGER(VECTOR_ELT(x,i));
-    xNA = (X[0] == NA_INTEGER);
     d1 = R_PosInf;
->>>>>>> de7a32de
+
     for ( int j=0; j<ntable; j++){
       T = get_elem(table, j, bytes, &len_T, &isna_T, T);
 
