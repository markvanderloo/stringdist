<<<<<<< HEAD
/* 
 * 
 * 
 * 
=======
/*  stringdist - a C library of string distance algorithms with an interface to R.
 *  Copyright (C) 2013  Mark van der Loo
 *
 *  This program is free software: you can redistribute it and/or modify
 *  it under the terms of the GNU General Public License as published by
 *  the Free Software Foundation, either version 3 of the License, or
 *  (at your option) any later version.
 *
 *  This program is distributed in the hope that it will be useful,
 *  but WITHOUT ANY WARRANTY; without even the implied warranty of
 *  MERCHANTABILITY or FITNESS FOR A PARTICULAR PURPOSE.  See the
 *  GNU General Public License for more details.
 *
 *  You should have received a copy of the GNU General Public License
 *  along with this program.  If not, see <http://www.gnu.org/licenses/>. 
 *
 *  You can contact the author at: mark _dot_ vanderloo _at_ gmail _dot_ com
>>>>>>> 0f8d1d5b
 */


#define USE_RINTERNALS
#include <stdlib.h>
#include <string.h>
#include <R.h>
#include <Rdefines.h>
#include "utils.h"


/* binary tree; dictionary of qgrams */

typedef struct qnode {
  unsigned int *qgram; // the q-gram.
  double *n;           // (vector of) counts.
  struct qnode *left;
  struct qnode *right;
} qtree;




/* -- Simple memory allocator to store nodes of the qtree -- */


/* Nodes are stored in boxes which are stored on a shelve.
 * Every time a new box is added to the shelve, the capacity 
 * for node storage doubles, unless MAXBOXES is surpassed.
 */
#define MAXBOXES 20           // max number of boxes
#define MIN_BOX_SIZE (1<<10)  // nr of nodes in initial box

// A Box of nodes.
typedef struct {
  
  int nnodes; // number of nodes
  int nalloc; // number of nodes allocated

  // Room in the box.
  unsigned int  *intblocks; // store qgrams
  double        *dblblocks; // store qgram-counts
  qtree         *qtrblocks; // store nodes
} Box;


static Box *new_box(int nnodes, int q, int nstr){
  Box *b = malloc(sizeof(Box));
  if ( b == NULL ) 
    return NULL;
  b->nnodes     = nnodes;
  b->nalloc     = 0L;
  b->intblocks  = (unsigned int *) malloc(sizeof(int) * nnodes * q);
  b->dblblocks  = (double *) malloc(sizeof(double) * nnodes * nstr);
  b->qtrblocks  = (qtree *) malloc(sizeof(qtree) * nnodes);
  return b;
}

static void free_box(Box *box){
  free( box->intblocks);
  free( box->dblblocks);
  free( box->qtrblocks);
  free( box);
}

// A shelve can store up to MAXBOXES Boxes.
typedef struct {
  Box *box[MAXBOXES];
  int nboxes;         // number of boxes on the shelf
  int q;              // the q in q-gram
  int nstr;           // the number of stings compared
} Shelve;

// one shelve for all.
static Shelve shelve;

/* in case of emergency: break glass. 

void print_qtree(qtree *Q){
  if (Q==NULL) return;
  Rprintf("qgram %d\n",Q->qgram[0]);
  Rprintf("n     %g\n",Q->n[0]);
  print_qtree(Q->left);
  print_qtree(Q->right);
}

void print_box(Box *box){
  Rprintf("qgram: ");
  for (int i=0; i<shelve.q; i++ ){
    Rprintf("%d,",  box->intblocks[i]);
  }
  Rprintf("\n");
  Rprintf("count: ");
  for (int i=0; i<shelve.nstr; i++ ){
    Rprintf("%g",box->dblblocks[i]);
  }  
  Rprintf("\n");
}

void print_shelve(){
  Rprintf("Shelve q    :%d\n",shelve.q);
  Rprintf("Shelve nstr :%d\n",shelve.nstr);
  Rprintf("Shelve nbox :%d\n",shelve.nboxes);
  
}
*/

static void init_shelve(int q, int nstr){
  shelve.q = q;
  shelve.nstr = nstr;
  shelve.nboxes = 0L;
  for ( int i=0; i<MAXBOXES; i++ )
    shelve.box[i] = NULL;
}

/* add box to shelve
 *
 * return values:
 * 0: okidoki
 * 1: no luck: out of memory or MAXBOXES exceeded
 *
 */
static int add_box(int nnodes){

  // is there room for another box?
  if ( shelve.nboxes >= MAXBOXES ) return 1;

  Box *b = new_box(nnodes, shelve.q, shelve.nstr);
  if ( b != NULL ){
    shelve.box[shelve.nboxes] = b;
    shelve.nboxes++;
    return 0L;
  } else {
    return 1L;
  }
  
}

static void clear_shelve(){
  for ( int i = 0; i < shelve.nboxes; i++ ){
    free_box(shelve.box[i]);
  }
  shelve.nboxes=0L;
}

/* the allocator can store ints (q-grams), doubles (counts, per string) 
 * and qtree (nodes).
 */
typedef enum { uInt, Double, Qtree } type;


// cf. n1256.pdf (C99 std) sect 6.3.2.3 for pointer conversion.
static void *alloc(type t){

  if ( 
    shelve.nboxes == 0L &&
    !add_box(MIN_BOX_SIZE)
  ) return NULL;

  Box *box = shelve.box[shelve.nboxes-1L];
  if ( box->nalloc == box->nnodes ){
    // add box such that storage size is doubled.
    if (
      !add_box( (1 << (shelve.nboxes-1L)) * MIN_BOX_SIZE )
    ) return NULL;
    box = shelve.box[shelve.nboxes-1L];
  }
  
  void *x;
  switch ( t){
    case uInt:
      x = (void *) (box->intblocks + box->nalloc * shelve.q);
      break;
    case Double:
      x = (void *) (box->dblblocks + box->nalloc * shelve.nstr);
      break;
    case Qtree:
      x = (void *) (box->qtrblocks + box->nalloc);
      box->nalloc += 1;
      break;
    default:
      return NULL;
      break;
  }
  
  return x;
}


/* -- END OF ALLOCATOR -- */


/* Lexicographical comparison of two qgrams.
 * output:
 * -1 : q1 < q2
 *  0 : q1 = q2
 *  1 : q1 > q2
 */
static int compare(unsigned int *q1, unsigned int *q2, int q){
  if (q==0) return 0;
  if (q1[0] > q2[0]) return 1;
  if (q1[0] < q2[0]) return -1;
  return compare( q1 + 1, q2 + 1, q - 1 );
}

// helper functions
static qtree *new_qtree(int q, int nstr){
  init_shelve(q, nstr);
  return NULL;
}

static void free_qtree(){
  clear_shelve();
}


/* push qgram into binary tree
 * 
 * qtree : see above
 * qgram : see above
 * q     : the 'q' in q-gram
 * iLoc  : To wich count location does this q-gram contribute?
 * nLoc  : how many locations are there?
 */
static qtree *push(qtree *Q, unsigned int *qgram, unsigned int q, int iLoc, int nLoc ){
  int cond;  
  if( Q == NULL ){ // new qgram

    Q = (qtree *) alloc( Qtree);
    if ( Q == NULL ) return NULL;

    Q->qgram = (unsigned int *) alloc( uInt);
    if (Q->qgram == NULL ) return NULL;

    Q->n = (double *) alloc( Double);
    if (Q->n == NULL) return NULL;
    for (int i=0; i<nLoc; ++i) Q->n[i] = 0.0;

    Q->n[iLoc]++;
    memcpy(Q->qgram, qgram, sizeof(int) * q);
    Q->left = NULL;
    Q->right= NULL;

  } else if ( ( cond = compare(qgram, Q->qgram, q) ) == 1)  { // qgram larger than the stored qgram
    Q->left = push(Q->left, qgram, q, iLoc, nLoc);
  } else if ( cond == -1 ){ // qgram smaller than the stored qgram
    Q->right = push(Q->right, qgram, q, iLoc, nLoc);
  } else { // qgram equal to stored qgram
    Q->n[iLoc] += 1;
  }
  return Q;
}

/* push qgrams of a string into binary tree */
static qtree *push_string(unsigned int *str, int strlen, unsigned int q, qtree *Q, int iLoc, int nLoc){
  qtree *P;
  for ( int i=0; i < strlen - q + 1; ++i ){
    P = push(Q, str + i, q, iLoc, nLoc);
    if ( P == NULL ){ 
      free_qtree();
      return NULL;
    }
    Q = P;
  }
  return Q;
}



/* The real work starts here */

/* get qgram-distance from tree and set all qgram-freqencies 
 * to 0 (so the tree can be reused).
 */
static void getdist(qtree *Q, double *d){
  if (Q == NULL) return;
  d[0] += (double) abs(Q->n[0] - Q->n[1]);
  Q->n[0] = 0;
  Q->n[1] = 0;
  getdist(Q->left, d);
  getdist(Q->right,d);
}

/* get x.y,||x||and ||y|| for cosine distance from the tree and set all qgram-freqencies 
 * to 0 so the tree van be reused.
 */
static void getcosine(qtree *Q, double *d){
  if ( Q == NULL ) return;
  // inner product
  d[0] += (double) Q->n[0] * Q->n[1];
  // norm of v(s,q)
  d[1] += (double) Q->n[0]*Q->n[0];
  d[2] += (double) Q->n[1]*Q->n[1];
  // clean up and continue
  Q->n[0] = 0;
  Q->n[1] = 0;
  getcosine(Q->left,d);
  getcosine(Q->right,d);
}

/* get jaccard distance from the tree and set all qgram-freqencies 
 * to 0 so the tree van be reused.
 */
static void getjaccard(qtree *Q, double *d){
  if ( Q == NULL ) return;
  // numerator: |x A y|
  if ( Q->n[0] > 0 && Q->n[1] > 0){
    ++d[0];
  } 
  // denominator: |x V y|
  ++d[1];
  // clean up and continue
  Q->n[0] = 0;
  Q->n[1] = 0;
  getjaccard(Q->left,d);
  getjaccard(Q->right,d);
}



/*Get qgram distances 
 * Input
 * s: a string
 * t: a string
 * x: length of s
 * y: length of t
 * q: the 'q' in q-gram
 * Q: a qtree
 * int: distance distance function to compute:
 *  0 : q-gram distance
 *  1 : cosine distance
 *  2 : jaccard distance
 *
 *
 * Return values:
 *  >=0 : qgram distance
 * -1   : infinite distance
 * -2   : Not enough memory
 */
static double qgram_tree(
    unsigned int *s, 
    unsigned int *t, 
    unsigned int x,
    unsigned int y,
    unsigned int q, 
    qtree *Q,
    int distance
  ){
  // return -1 when q is larger than the length of the shortest string.
  if ( q > (x <= y ? x : y) ) return -1.0;
  // rare edge cases.
  if ( q == 0 ){
    if ( x + y > 0 ){ // distance undefined
      return -1.0;
    } else { // x == y == 0.
      return 0.0;
    } 
  }

  double dist[3] = {0,0,0};

  Q = push_string(s, x, q, Q, 0, 2);
  if (Q == NULL) return -2.0;
  Q = push_string(t, y, q, Q, 1, 2);
  if (Q == NULL) return -2.0;

  switch ( distance ){
    case 0:
      getdist(Q,dist);
      break;
    case 1:
      getcosine(Q, dist);
      dist[0] = 1.0 - dist[0]/(sqrt(dist[1]) * sqrt(dist[2]));
      break;
    case 2:
      getjaccard(Q,dist);
      dist[0] = 1.0 - dist[0]/dist[1];
      break;
    default:
      break;
  }
  return dist[0];
}

/* R interface to qgram distance */
SEXP R_qgram_tree(SEXP a, SEXP b, SEXP qq, SEXP distance){
  PROTECT(a);
  PROTECT(b);
  PROTECT(qq);
  PROTECT(distance);
  int q = INTEGER(qq)[0];
  // choose distance function
  int dist = INTEGER(distance)[0];

  int i=0, j=0;
  int na = length(a);
  int nb = length(b);
  int nt = (na > nb) ? na : nb;

  SEXP yy; 
  PROTECT(yy = allocVector(REALSXP, nt));
  double *y = REAL(yy);

  
  // set up a qtree;
  qtree *Q = new_qtree(q, 2L);
 
  for ( int k=0; k < nt; ++k ){
    if (INTEGER(VECTOR_ELT(a,i))[0] == NA_INTEGER || INTEGER(VECTOR_ELT(b,j))[0] == NA_INTEGER){
      y[k] = NA_REAL;
      continue;
    }
    y[k] = qgram_tree(
       (unsigned int *) INTEGER(VECTOR_ELT(a,i)),
       (unsigned int *) INTEGER(VECTOR_ELT(b,j)),
        length(VECTOR_ELT(a,i)),
        length(VECTOR_ELT(b,j)),
        q,
        Q,
        dist
    );
    if (y[k] == -2.0){
      UNPROTECT(5);
      error("Could not allocate enough memory");
    }
    if (y[k] == -1.0){
      y[k] = R_PosInf;
    }
    i = RECYCLE(i+1,na);
    j = RECYCLE(j+1,nb);
  }


  free_qtree();

  UNPROTECT(5);
  return yy;
}


//-- Match function interface with R

SEXP R_match_qgram_tree(SEXP x, SEXP table, SEXP nomatch, SEXP matchNA, SEXP qq, SEXP maxDist, SEXP distance){
  PROTECT(x);
  PROTECT(table);
  PROTECT(nomatch);
  PROTECT(matchNA);
  PROTECT(qq);
  PROTECT(maxDist);
  PROTECT(distance);
  int q = INTEGER(qq)[0];
  double max_dist = REAL(maxDist)[0] == 0.0 ? R_PosInf : REAL(maxDist)[0];
  
  // choose distance function
  int dist = INTEGER(distance)[0];

  int nx = length(x), ntable = length(table);
  int no_match = INTEGER(nomatch)[0];
  int match_na = INTEGER(matchNA)[0];
  
  // set up a qtree;
  qtree *Q = new_qtree(q, 2);

  // output vector
  SEXP yy;
  PROTECT(yy = allocVector(INTSXP, nx));
  int *y = INTEGER(yy);
  int *X, *T;


  double d = R_PosInf, d1 = R_PosInf;
  int index, xNA, tNA;

  for ( int i=0; i<nx; i++){
    index = no_match;

    X = INTEGER(VECTOR_ELT(x,i));
    xNA = (X[0] == NA_INTEGER);

    for ( int j=0; j<ntable; j++){

      T = INTEGER(VECTOR_ELT(table,j));
      tNA = (T[0] == NA_INTEGER);

      if ( !xNA && !tNA ){        // both are char (usual case)
        d = qgram_tree(
          (unsigned int *) X,
          (unsigned int *) T,
          length(VECTOR_ELT(x,i)),
          length(VECTOR_ELT(table,j)),
          q,
          Q,
          dist
        );
        if ( d == -2.0 ){
          UNPROTECT(5);
          error("could not allocate enough memory");
        }
        if ( d > max_dist ){
          continue;
        } else if ( d > -1 && d < d1){ 
          index = j + 1;
          if ( abs(d) < 1e-14 ) break; 
          d1 = d;
        }
      } else if ( xNA && tNA ) {  // both are NA
        index = match_na ? j + 1 : no_match;
        break;
      }
    }
    
    y[i] = index;
  }  
  UNPROTECT(8);
  return(yy);
}


/* R interface to qgram tabulator */

static void count_qtree(qtree *Q, int *n){
  if (Q == NULL ) return ;
  n[0]++;
  count_qtree(Q->left,n);
  count_qtree(Q->right,n);
}

static void get_counts( qtree *Q, int q, int *qgrams, int nLoc, int *index, double *count ){
  if ( Q == NULL ) return ;
  memcpy(qgrams + q*index[0], Q->qgram, sizeof(int) * q);
  memcpy(count + nLoc*index[0], Q->n, sizeof(double) * nLoc);
  ++index[0];
  get_counts(Q->left, q, qgrams, nLoc, index, count);
  get_counts(Q->right,q, qgrams, nLoc, index, count);
}

/* 
 * 
 * 
 */
SEXP R_get_qgrams(SEXP a, SEXP qq){
  PROTECT(a);
  PROTECT(qq);

  int q = INTEGER(qq)[0];

  if ( q < 0 ){
    UNPROTECT(2);
    error("q must be a nonnegative integer");
  }


  SEXP strlist;
  int nstr, nchar, nLoc = length(a);
  unsigned int *str;
  
  // set up a tree; push all the qgrams.
  qtree *Q = new_qtree( q, nLoc);
  
  for ( int iLoc = 0; iLoc < nLoc; ++iLoc ){
    strlist = VECTOR_ELT(a, iLoc);
    nstr    = length(strlist);

    for ( int i=0; i < nstr; ++i ){
      str   = (unsigned int *) INTEGER(VECTOR_ELT(strlist,i));
      nchar = length(VECTOR_ELT(strlist,i));
      if ( str[0] == NA_INTEGER 
          || q > nchar
          || ( q == 0 && nchar > 0 )
        ){
        continue ;
      }
      Q = push_string(str, nchar, q, Q, iLoc, nLoc);
      if ( Q == NULL ){
        UNPROTECT(2);
        error("could not allocate enough memory");
      }
    }
  }
  // pick and delete the tree

  int nqgram[1] = {0};

  // helper variable for get_counts 
  int index[1] = {0};

  count_qtree(Q,nqgram);  

  SEXP qgrams, qcount;
  PROTECT(qgrams = allocVector(INTSXP, q*nqgram[0]));
  PROTECT(qcount = allocVector(REALSXP, nLoc*nqgram[0]));

  get_counts(Q, q, INTEGER(qgrams), nLoc, index, REAL(qcount));
  
  setAttrib(qcount, install("qgrams"), qgrams);
  
  free_qtree();
  UNPROTECT(4);

  return(qcount);
}


<|MERGE_RESOLUTION|>--- conflicted
+++ resolved
@@ -1,9 +1,3 @@
-<<<<<<< HEAD
-/* 
- * 
- * 
- * 
-=======
 /*  stringdist - a C library of string distance algorithms with an interface to R.
  *  Copyright (C) 2013  Mark van der Loo
  *
@@ -21,7 +15,6 @@
  *  along with this program.  If not, see <http://www.gnu.org/licenses/>. 
  *
  *  You can contact the author at: mark _dot_ vanderloo _at_ gmail _dot_ com
->>>>>>> 0f8d1d5b
  */
 
 
