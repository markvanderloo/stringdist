--- conflicted
+++ resolved
@@ -520,7 +520,6 @@
       T = X + ml_x;
     }
 
-<<<<<<< HEAD
     double d = R_PosInf, d1 = R_PosInf;
     int index, isna_X, isna_T, len_X, len_T;
 
@@ -544,39 +543,12 @@
             continue;
           } else if ( d > -1 && d < d1){ 
             index = j + 1;
-            if ( abs(d) < 1e-14 ) break; 
+            if ( fabs(d) < 1e-14 ) break; 
             d1 = d;
           }
         } else if ( isna_X && isna_T ) {  // both are NA
           index = match_na ? j + 1 : no_match;
           break;
-=======
-  double d = R_PosInf, d1 = R_PosInf;
-  int index, isna_X, isna_T, len_X, len_T;
-
-  for ( int i=0; i<nx; i++){
-    index = no_match;
-    X = get_elem(x, i, bytes, &len_X, &isna_X, X);
-    d1 = R_PosInf;
-    for ( int j=0; j<ntable; j++){
-
-      T = get_elem(table, j, bytes, &len_T, &isna_T,T);
-
-      if ( !isna_X && !isna_T ){        // both are char (usual case)
-        d = qgram_tree(
-          X, T, len_X, len_T, q, Q, dist
-        );
-        if ( d == -2.0 ){
-          UNPROTECT(7);
-          error("Unable to allocate enough memory for qgram storage");
-        }
-        if ( d > max_dist ){
-          continue;
-        } else if ( d > -1 && d < d1){ 
-          index = j + 1;
-          if ( fabs(d) < 1e-14 ) break; 
-          d1 = d;
->>>>>>> 6fb9005a
         }
       }
       
