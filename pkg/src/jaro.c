/*  stringdist - a C library of string distance algorithms with an interface to R.
 *  Copyright (C) 2013  Mark van der Loo
 *
 *  This program is free software: you can redistribute it and/or modify
 *  it under the terms of the GNU General Public License as published by
 *  the Free Software Foundation, either version 3 of the License, or
 *  (at your option) any later version.
 *
 *  This program is distributed in the hope that it will be useful,
 *  but WITHOUT ANY WARRANTY; without even the implied warranty of
 *  MERCHANTABILITY or FITNESS FOR A PARTICULAR PURPOSE.  See the
 *  GNU General Public License for more details.
 *
 *  You should have received a copy of the GNU General Public License
 *  along with this program.  If not, see <http://www.gnu.org/licenses/>. 
 *
 *  You can contact the author at: mark _dot_ vanderloo _at_ gmail _dot_ com
 */

#define USE_RINTERNALS
#include <R.h>
#include <Rdefines.h>
#include "utils.h"
#include <string.h>

static inline int max(int x, int y){
  int m = (x < y) ? y : x;
  return m;
}

static inline int min(int x, int y){
  int m = (x < y) ? x : y;
  return m; 
}


/* First match of a in b[] 
 * Returns -1 if no match is found
 * Parameter 'guard; indicates which elements of b have been matched before to avoid
 * matching two instances of the same character to the same position in b (which we treat read-only).
 */
static int match_int(int a, int *b, int *guard, int width){

  int i = 0;
  while ( 
      b[i] && 
      ( i < width ) && 
      ( b[i] != a || (b[i] == a && guard[i])) 
  ){
    ++i;
  }
  if ( b[i] == a ){
    guard[i] = 1;
    return i;
  } 
  return -1;
}

// Winkler's l-factor (nr of matching characters at beginning of the string).
static double get_l(int *a, int *b, int n){
  int i=0;
  double l;
  while ( a[i] == b[i] && i < n ){ 
    i++;
  }
  l = (double) i;
  return l;
}


/* jaro distance (see http://en.wikipedia.org/wiki/Jaro%E2%80%93Winkler_distance).
 *
 * a    : string (in int rep)
 * b    : string (in int rep)
 * x    : length of a (in uints)
 * y    : length of b (in uints)
 * p    : Winkler's p-factor in (0,0.25)
 * work : workspace, minimally of length max(x,y)
 *
 */
static double jaro_winkler(
             int *a, 
             int *b,
             int x,
             int y,
             double p,
             int *work
        ){

  // edge case
  if ( x == 0 && y == 0 ) return 0;

  // swap arguments if necessary, so we always loop over the shortest string
  if ( x > y ){
    int *c = b;
    int z = y;
    b = a;
    a = c;
    y = x;
    x = z;
  }

  memset(work,0,sizeof(int) * y);

  // max transposition distance
  int M = max(max(x,y)/2 - 1,0);
  // transposition counter
  double t = 0.0;
  // number of matches 
  double m = 0.0;
  
  int left, right, J, jmax=0;
  
  for ( int i=0; i < x; ++i ){
    left  = max(0, i-M);

    if ( left >= y ){
      J = -1;
    } else {
      right = min(y, i+M);
      J =  match_int(a[i], b + left, work + left, right - left);
    }
    if ( J >= 0 ){
      ++m;
      t += (J + left < jmax ) ? 1 : 0; 
      jmax = max(jmax, J + left);
    }
  }
  double d;
  if ( m < 1 ){
    d = 1.0;
  } else {
    d = 1.0 - (1.0/3.0)*(m/x + m/y + (m-t)/m);
  }

  // Winkler's penalty factor
  if ( p > 0 && d > 0 ){
    int n = min(min(x,y),4);
    d =  d - get_l(a,b,n)*p*d; 
  }

  return d;
}


/*----------- R interface ------------------------------------------------*/

SEXP R_jw(SEXP a, SEXP b, SEXP p){
  PROTECT(a);
  PROTECT(b);
  PROTECT(p);

  // find the length of longest strings
  int ml_a = max_length(a)
    , ml_b = max_length(b)
    , na = length(a)
    , nb = length(b)
    , nt = max(na,nb)
    , bytes = IS_CHARACTER(a);
  
  double pp = REAL(p)[0];

  // workspace for worker function
  int *work = (int *) malloc( sizeof(int) * max(ml_a,ml_b) );
  unsigned int *s, *t;
  if (bytes){
    s = malloc((ml_a + ml_b) * sizeof(int));
    t = s + ml_a;
  }
  if ( work == NULL | (bytes && s == NULL) ){
     UNPROTECT(3); free(s); free(work);
     error("Unable to allocate enough memory");
  }

  // output variable
  SEXP yy;
  PROTECT(yy = allocVector(REALSXP,nt));
  double *y = REAL(yy);

  // compute distances, skipping NA's
  int i=0,j=0, len_s, len_t, isna_s, isna_t;

  for ( int k=0; k < nt; 
      ++k 
    , i = RECYCLE(i+1,na)
    , j = RECYCLE(j+1,nb) ){

    s = get_elem(a, i, bytes, &len_s, &isna_s, s);
    t = get_elem(b, j, bytes, &len_t, &isna_t, t);
    if ( isna_s || isna_t ){
      y[k] = NA_REAL;
      continue;
    } else { // jaro-winkler distance
      y[k] = jaro_winkler(s, t, len_s, len_t, pp, work);
    } 
  }
    
  free(work);
  if (bytes) free(s);
  UNPROTECT(4);
  return yy;
}


//-- Match function interface with R

SEXP R_match_jw(SEXP x, SEXP table, SEXP nomatch, SEXP matchNA, SEXP p, SEXP maxDist){
  PROTECT(x);
  PROTECT(table);
  PROTECT(nomatch);
  PROTECT(matchNA);
  PROTECT(p);
  PROTECT(maxDist);

  int nx = length(x)
    , ntable = length(table)
    , no_match = INTEGER(nomatch)[0]
    , match_na = INTEGER(matchNA)[0]
    , bytes = IS_CHARACTER(x)
    , ml_x = max_length(x)
    , ml_t = max_length(table);

  double pp = REAL(p)[0];
  double max_dist = REAL(maxDist)[0] == 0.0 ? R_PosInf : REAL(maxDist)[0];
  
  // workspace for worker function
  int *work = (int *) malloc( sizeof(int) * max(nx,ntable) );
  unsigned int *X, *T;
  if (bytes){
    X = (unsigned int *) malloc( (ml_x + ml_t) * sizeof(int));
    T = X + ml_x;
  }
  if ( work == NULL | (bytes && X == NULL) ){
    UNPROTECT(6); free(work); free(X);
    error ("Unable to allocate enough memory\n");
  }

  // output vector
  SEXP yy;
  PROTECT(yy = allocVector(INTSXP, nx));
  int *y = INTEGER(yy);


  double d = R_PosInf, d1 = R_PosInf;
  int index, isna_X, isna_T, len_X,len_T;


  for ( int i=0; i<nx; i++){
    index = no_match;
<<<<<<< HEAD
    X = get_elem(x, i, bytes, &len_X, &isna_X, X);
    for ( int j=0; j<ntable; j++){


      T = get_elem(table, j, bytes, &len_T, &isna_T, T);

      if ( !isna_X && !isna_T ){        // both are char (usual case)
        d = jaro_winkler(X, T, len_X, len_T, pp, work);
=======

    X = INTEGER(VECTOR_ELT(x,i));
    length_X = length(VECTOR_ELT(x,i));
    xNA = (X[0] == NA_INTEGER);

    d1 = R_PosInf;
    for ( int j=0; j<ntable; j++){

      T = INTEGER(VECTOR_ELT(table,j));
      length_T = length(VECTOR_ELT(table,j));
      tNA = (T[0] == NA_INTEGER);
      if ( !xNA && !tNA ){        // both are char (usual case)
        d = jaro_winkler(X, T, length_X, length_T, pp, work);
>>>>>>> de7a32de
        if ( d > max_dist ){
          continue;
        } else if ( d > -1 && d < d1){ 
          index = j + 1;
          if ( abs(d) < 1e-14 ) break;
          d1 = d;
        }
      } else if ( isna_X && isna_T ) {  // both are NA
        index = match_na ? j + 1 : no_match;
        break;
      }
    }
    
    y[i] = index;
  }   
  if (bytes){ 
    Rprintf("ok7a\n");
      free(X); 
    Rprintf("ok7b\n");
  }
  free(work);
  UNPROTECT(7);
  return(yy);
}

<|MERGE_RESOLUTION|>--- conflicted
+++ resolved
@@ -247,8 +247,8 @@
 
   for ( int i=0; i<nx; i++){
     index = no_match;
-<<<<<<< HEAD
     X = get_elem(x, i, bytes, &len_X, &isna_X, X);
+    d1 = R_PosInf;
     for ( int j=0; j<ntable; j++){
 
 
@@ -256,21 +256,6 @@
 
       if ( !isna_X && !isna_T ){        // both are char (usual case)
         d = jaro_winkler(X, T, len_X, len_T, pp, work);
-=======
-
-    X = INTEGER(VECTOR_ELT(x,i));
-    length_X = length(VECTOR_ELT(x,i));
-    xNA = (X[0] == NA_INTEGER);
-
-    d1 = R_PosInf;
-    for ( int j=0; j<ntable; j++){
-
-      T = INTEGER(VECTOR_ELT(table,j));
-      length_T = length(VECTOR_ELT(table,j));
-      tNA = (T[0] == NA_INTEGER);
-      if ( !xNA && !tNA ){        // both are char (usual case)
-        d = jaro_winkler(X, T, length_X, length_T, pp, work);
->>>>>>> de7a32de
         if ( d > max_dist ){
           continue;
         } else if ( d > -1 && d < d1){ 
