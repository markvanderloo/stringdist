Package: stringdist
Maintainer: Mark van der Loo <mark.vanderloo@gmail.com>
License: GPL-3
Title: String distance functions for R
LazyData: no
Type: Package
LazyLoad: yes
Author: Mark van der Loo
<<<<<<< HEAD
Description: Implements the Hamming distance and weighted versions of the Levenshtein, restricted Damerau-Levenshtein (optimal string alignment), and Damerau-Levenshtein distance. 
Version: 0.4-3
Depends: R (>= 2.15.3)
=======
Description: Implements the following string distance functions: Q-gram distance, Hamming distance, (weighted) Levenshtein, (weighted) restricted Damerau-Levenshtein (a.k.a. optimal string alignment), and (weighted) Damerau-Levenshtein distance. 
Version: 0.5.0
Depends: R (>= 2.15.2)
>>>>>>> 43e3a9fc
URL: https://github.com/markvanderloo/stringdist
Date: 2013-04-28
Suggests: testthat
Depends: parallel<|MERGE_RESOLUTION|>--- conflicted
+++ resolved
@@ -6,15 +6,9 @@
 Type: Package
 LazyLoad: yes
 Author: Mark van der Loo
-<<<<<<< HEAD
-Description: Implements the Hamming distance and weighted versions of the Levenshtein, restricted Damerau-Levenshtein (optimal string alignment), and Damerau-Levenshtein distance. 
-Version: 0.4-3
-Depends: R (>= 2.15.3)
-=======
 Description: Implements the following string distance functions: Q-gram distance, Hamming distance, (weighted) Levenshtein, (weighted) restricted Damerau-Levenshtein (a.k.a. optimal string alignment), and (weighted) Damerau-Levenshtein distance. 
 Version: 0.5.0
 Depends: R (>= 2.15.2)
->>>>>>> 43e3a9fc
 URL: https://github.com/markvanderloo/stringdist
 Date: 2013-04-28
 Suggests: testthat
