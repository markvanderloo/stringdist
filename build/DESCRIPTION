--- conflicted
+++ resolved
@@ -7,16 +7,9 @@
 LazyLoad: yes
 Author: Mark van der Loo
 Description: Implements the Hamming distance and weighted versions of the Levenshtein, restricted Damerau-Levenshtein (optimal string alignment), and Damerau-Levenshtein distance. 
-<<<<<<< HEAD
-Version: 0.4-0
-Depends: R (>= 2.13.0)
-URL: https://github.com/markvanderloo/stringdist
-Date: 2013-01-02
-=======
 Version: 0.4-1
 Depends: R (>= 2.15.2)
 URL: https://github.com/markvanderloo/stringdist
 Date: 2013-04-02
->>>>>>> 6a364700
 Suggests: testthat
 Depends: parallel